# Transformations

## Projecting

Let’s get back to our nice coloured quad we created in the previous chapter. If you look carefully, you will see that the quad is distorted and appears as a rectangle. You can even change the width of the window from 600 pixels to 900 and the distortion will be more evident. What’s happening here?

If you revisit our vertex shader code we are just passing our coordinates directly. That is, when we say that a vertex has a value for coordinate x of 0.5 we are saying to OpenGL to draw it at x position 0.5 on our screen. The following figure shows the OpenGL coordinates \(just for x and y axis\).

![Coordinates](coordinates.png)

Those coordinates are mapped, considering our window size, to window coordinates \(which have the origin at the top-left corner of the previous figure\). So, if our window has a size of 900x580, OpenGL coordinates \(1,0\) will be mapped to coordinates \(900, 0\) creating a rectangle instead of a quad.

![Rectangle](rectangle.png)

But, the problem is more serious than that. Modify the z coordinate of our quad from 0.0 to 1.0 and to -1.0. What do you see? The quad is exactly drawn in the same place no matter if it’s displaced along the z axis. Why is this happening? Objects that are further away should be drawn smaller than objects that are closer. But we are drawing them with the same x and y coordinates.

But, wait. Should this not be handled by the z coordinate? The answer is yes and no. The z coordinate tells OpenGL that an object is closer or farther away, but OpenGL does not know anything about the size of your object. You could have two objects of different sizes, one closer and smaller and one bigger and further that could be projected correctly onto the screen with the same size \(those would have same x and y coordinates but different z\). OpenGL just uses the coordinates we are passing, so we must take care of this. We need to correctly project our coordinates.

Now that we have diagnosed the problem, how do we fix it? The answer is using a projection matrix or frustum. The projection matrix will take care of the aspect ratio \(the relation between size and height\) of our drawing area so objects won’t be distorted. It also will handle the distance so objects far away from us will be drawn smaller. The projection matrix will also consider our field of view and the maximum distance to be displayed.

For those not familiar with matrices, a matrix is a bi-dimensional array of numbers arranged in columns and rows. Each number inside a matrix is called an element. A matrix order is the number of rows and columns. For instance, here you can see a 2x2 matrix \(2 rows and 2 columns\).

![2x2 Matrix](2_2_matrix.png)

Matrices have a number of basic operations that can be applied to them \(such as addition, multiplication, etc.\) that you can consult in a math book. The main characteristics of matrices, related to 3D graphics, is that they are very useful to transform points in the space.

You can think about the projection matrix as a camera, which has a field of view and a minimum and maximum distance. The vision area of that camera will be obtained from a truncated pyramid. The following picture shows a top view of that area.

![Projection Matrix concepts](projection_matrix.png)

A projection matrix will correctly map 3D coordinates so they can be correctly represented on a 2D screen. The mathematical representation of that matrix is as follows \(don’t be scared\).

![Projection Matrix](projection_matrix_eq.png)

Where aspect ratio is the relation between our screen width and our screen height \($$a=width/height$$\). In order to obtain the projected coordinates of a given point we just need to multiply the projection matrix by the original coordinates. The result will be another vector that will contain the projected version.

So we need to handle a set of mathematical entities such as vectors, matrices and include the operations that can be done on them. We could choose to write all that code by our own from scratch or use an already existing library. We will choose the easy path and use a specific library for dealing with math operations in LWJGL which is called JOML \(Java OpenGL Math Library\). In order to use that library we just need to add another dependency to our `pom.xml` file.

```xml
        <dependency>
            <groupId>org.joml</groupId>
            <artifactId>joml</artifactId>
            <version>${joml.version}</version>
        </dependency>
```

And define the version of the library to use.

```xml
    <properties>
        [...]
<<<<<<< HEAD
        <joml.version>1.10.4</joml.version>
=======
        <joml.version>1.10.3</joml.version>
>>>>>>> e7d1ef2a
        [...]
    </properties>
```

Now that everything has been set up let’s define our projection matrix. We will create an instance of the class `Matrix4f` \(provided by the JOML library\) in our `Renderer` class. The `Matrix4f` class provides a method to set up a projection matrix named `setPerspective`. This method needs the following parameters:

* Field of View: The Field of View angle in radians. We will define a constant that holds that value
* Aspect Ratio.
* Distance to the near plane \(z-near\)
* Distance to the far plane \(z-far\).

We will instantiate that matrix in our `init` method so we need to pass a reference to our `Window`  instance to get its size \(you can see it in the source code\). The new constants and variables are:

```java
    /**
     * Field of View in Radians
     */
    private static final float FOV = (float) Math.toRadians(60.0f);

    private static final float Z_NEAR = 0.01f;

    private static final float Z_FAR = 1000.f;

    private Matrix4f projectionMatrix;
```

The projection matrix is created as follows:

```java
float aspectRatio = (float) window.getWidth() / window.getHeight();
projectionMatrix = new Matrix4f().setPerspective(FOV, aspectRatio,
    Z_NEAR, Z_FAR);
```

At this moment we will ignore that the aspect ratio can change \(by resizing our window\). This could be checked in the `render` method to change our projection matrix accordingly.

Now that we have our matrix, how do we use it? We need to use it in our shader, and it should be applied to all the vertices. At first, you could think of bundling it in the vertex input \(like the coordinates and the colours\). In this case we would be wasting lots of space since the projection matrix should not change even between several render calls. You may also think of multiplying the vertices by the matrix in the java code. But then, our VBOs would be useless and we will not be using the process power available in the graphics card.

The answer is to use “uniforms”. Uniforms are global GLSL variables that shaders can use and that we will employ to communicate with them.

So we need to modify our vertex shader code and declare a new uniform called `projectionMatrix` and use it to calculate the projected position.

```glsl
#version 330

layout (location=0) in vec3 position;
layout (location=1) in vec3 inColour;

out vec3 exColour;

uniform mat4 projectionMatrix;

void main()
{
    gl_Position = projectionMatrix * vec4(position, 1.0);
    exColour = inColour;
}
```

As you can see we define our `projectionMatrix` as a 4x4 matrix and the position is obtained by multiplying it by our original coordinates. Now we need to pass the values of the projection matrix to our shader. First, we need to get a reference to the place where the uniform will hold its values.

This is done with the method `glGetUniformLocation` which receives two parameters:

* The shader program identifier.
* The name of the uniform \(it should match the one defined in the shader code\).

This method returns an identifier holding the uniform location. Since we may have more than one uniform, we will store those locations in a Map indexed by the location's name \(We will need that location number later\). So in the `ShaderProgram` class we create a new variable that holds those identifiers:

```java
private final Map<String, Integer> uniforms;
```

This variable will be initialized in our constructor:

```java
uniforms = new HashMap<>();
```

And finally we create a method to set up new uniforms and store the obtained location.

```java
public void createUniform(String uniformName) throws Exception {
    int uniformLocation = glGetUniformLocation(programId,
        uniformName);
    if (uniformLocation < 0) {
        throw new Exception("Could not find uniform:" +
            uniformName);
    }
    uniforms.put(uniformName, uniformLocation);
}
```

Now, in our `Renderer` class we can invoke the `createUniform` method once the shader program has been compiled \(in this case, we will do it once the projection matrix has been instantiated\).

```java
shaderProgram.createUniform("projectionMatrix");
```

At this moment, we already have a holder ready to be set up with data to be used as our projection matrix. Since the projection matrix won’t change between rendering calls we may set up the values right after the creation of the uniform. But we will do it in our render method. You will see later that we may reuse that uniform to do additional operations that need to be done in each render call.

We will create another method in our `ShaderProgram` class to setup the data, named `setUniform`. Basically we transform our matrix into a 4x4 `FloatBuffer` by using the utility methods provided by the JOML library and send them to the location we stored in our locations map.

```java
public void setUniform(String uniformName, Matrix4f value) {
    // Dump the matrix into a float buffer
    try (MemoryStack stack = MemoryStack.stackPush()) {
        glUniformMatrix4fv(uniforms.get(uniformName), false,
                           value.get(stack.mallocFloat(16)));
    }
}
```

As you can see we are creating buffers in a different way here. We are using auto-managed buffers, and allocating them on the stack. This is due to the fact that the size of this buffer is small and that it will not be used beyond this method. Thus, we use the `MemoryStack` class.

Now we can use that method in the `Renderer` class in the `render` method, after the shader program has been bound:

```java
shaderProgram.setUniform("projectionMatrix", projectionMatrix);
```

We are almost done. We can now show the quad correctly rendered. So you can now launch your program and will obtain a... black background without any coloured quad. What’s happening? Did we break something? Well, actually no. Remember that we are now simulating the effect of a camera looking at our scene. And we provided two distances, one to the farthest plane \(equal to 1000f\) and one to the closest plane \(equal to 0.01f\). Our coordinates are:

```java
float[] positions = new float[]{
    -0.5f,  0.5f, 0.0f,
    -0.5f, -0.5f, 0.0f,
     0.5f, -0.5f, 0.0f,
     0.5f,  0.5f, 0.0f,
};
```

That is, our z coordinates are outside the visible zone. Let’s assign them a value of `-0.05f`. Now you will see a giant green square like this:

![Square 1](square_1.png)

What is happening now is that we are drawing the quad too close to our camera. We are actually zooming into it. If we assign now a value of `-1.05f` to the z coordinate we can now see our coloured quad.

![Square coloured](square_coloured.png)

If we continue pushing the quad backwards we will see it becoming smaller. Notice also that our quad does not appear as a rectangle anymore.

## Applying Transformations

Let’s recall what we’ve done so far. We have learned how to pass data in an efficient format to our graphics card, and how to project that data and assign them colours using vertex and fragments shaders. Now we should start drawing more complex models in our 3D space. But in order to do that we must be able to load an arbitrary model and represent it in our 3D space at a specific position, with the appropriate size and the required rotation.

So right now, in order to do that representation we need to provide some basic operations to act upon any model:

* Translation: Move an object by some amount on any of the three axes.
* Rotation: Rotate an object by some amount of degrees around any of the three axes.
* Scale: Adjust the size of an object.

![Transformations](transformations.png)

The operations described above are known as transformations. And you are probably guessing, correctly, that the way we are going to achieve that is by multiplying our coordinates by a set of matrices \(one for translation, one for rotation and one for scaling\). Those three matrices will be combined into a single matrix called world matrix and passed as a uniform to our vertex shader.

The reason why it is called world matrix is because we are transforming from model coordinates to world coordinates. When you learn about loading 3D models you will see that those models are defined in their own coordinate systems. They don’t know the size of your 3D space and they need to be placed in it. So when we multiply our coordinates by our matrix what we are doing is transforming from one coordinate system \(the model one\) to another \(the one for our 3D world\).

That world matrix will be calculated like this \(the order is important since multiplication using matrices is not commutative\):


$$
World Matrix=\left[Translation Matrix\right]\left[Rotation Matrix\right]\left[Scale Matrix\right]
$$


If we include our projection matrix in the transformation matrix it would be like this:


$$
\begin{array}{lcl}
Transf & = & \left[Proj Matrix\right]\left[Translation Matrix\right]\left[Rotation Matrix\right]\left[Scale Matrix\right] \\
 & = & \left[Proj Matrix\right]\left[World Matrix\right]
\end{array}
$$


The translation matrix is defined like this:


$$
\begin{bmatrix}
1 & 0 & 0 & dx \\
0 & 1 & 0 & dy \\
0 & 0 & 1 & dz \\
0 & 0 & 0 & 1
\end{bmatrix}
$$


Translation Matrix Parameters:

* dx: Displacement along the x axis.
* dy: Displacement along the y axis.
* dz: Displacement along the z axis.

The scale matrix is defined like this:


$$
\begin{bmatrix}
sx & 0 & 0 & 0 \\
0 & sy & 0 & 0 \\
0 & 0 & sz & 0 \\
0 & 0 & 0 & 1
\end{bmatrix}
$$


Scale Matrix Parameters:

* sx: Scaling along the x axis.
* sy: Scaling along the y axis.
* sz: Scaling along the z axis.

The rotation matrix is much more complex. But keep in mind that it can be constructed by the multiplication of 3 rotation matrices for a single axis, each.

Now, in order to apply those concepts we need to refactor our code a little bit. In our game we will be loading a set of models which can be used to render many objects at different positions according to our game logic \(imagine a FPS game which loads three models for different enemies. There are only three models but using these models we can draw as many enemies as we want\). Do we need to create a VAO and the set of VBOs for each of those objects? The answer is no. We only need to load it once per model. What we need to do is to draw it independently according to its position, size and rotation. We need to transform those models when we are rendering them.

So we will create a new class named `GameItem` that will hold a reference to a model, to a `Mesh` instance. A `GameItem` instance will have variables for storing its position, its rotation state and its scale. This is the definition of that class.

```java
package org.lwjglb.engine;

import org.joml.Vector3f;
import org.lwjglb.engine.graph.Mesh;

public class GameItem {

    private final Mesh mesh;

    private final Vector3f position;

    private float scale;

    private final Vector3f rotation;

    public GameItem(Mesh mesh) {
        this.mesh = mesh;
        position = new Vector3f();
        scale = 1;
        rotation = new Vector3f();
    }

    public Vector3f getPosition() {
        return position;
    }

    public void setPosition(float x, float y, float z) {
        this.position.x = x;
        this.position.y = y;
        this.position.z = z;
    }

    public float getScale() {
        return scale;
    }

    public void setScale(float scale) {
        this.scale = scale;
    }

    public Vector3f getRotation() {
        return rotation;
    }

    public void setRotation(float x, float y, float z) {
        this.rotation.x = x;
        this.rotation.y = y;
        this.rotation.z = z;
    }

    public Mesh getMesh() {
        return mesh;
    }
}
```

We will create another class which will deal with transformations named `Transformation`.

```java
package org.lwjglb.engine.graph;

import org.joml.Matrix4f;
import org.joml.Vector3f;

public class Transformation {

    private final Matrix4f projectionMatrix;

    private final Matrix4f worldMatrix;

    public Transformation() {
        worldMatrix = new Matrix4f();
        projectionMatrix = new Matrix4f();
    }

    public final Matrix4f getProjectionMatrix(float fov, float width, float height, float zNear, float zFar) {
        return projectionMatrix.setPerspective(fov, width / height, zNear, zFar);
    }

    public Matrix4f getWorldMatrix(Vector3f offset, Vector3f rotation, float scale) {
        return worldMatrix.translation(offset).
                rotateX((float)Math.toRadians(rotation.x)).
                rotateY((float)Math.toRadians(rotation.y)).
                rotateZ((float)Math.toRadians(rotation.z)).
                scale(scale);
    }
}
```

As you can see this class groups the projection and world matrices. Given a set of vectors that model the displacement, rotation and scale it returns the world matrix. The method `getWorldMatrix` returns the matrix that will be used to transform the coordinates for each `GameItem` instance. That class also provides a method that gets the projection matrix based on the Field Of View, the aspect ratio and the near and far distances.

An important thing to notice is that the `mul` method of the `Matrix4f` class modifies the matrix instance which the method is being applied to. So if we directly multiply the projection matrix with the transformation matrix we will modify the projection matrix itself. This is why we are always initializing each matrix to the identity matrix upon each call.

In the `Renderer` class, in the constructor method, we just instantiate the `Transformation` with no arguments and in the `init` method we just create the uniform.

```java
public Renderer() {
    transformation = new Transformation();
}

public void init(Window window) throws Exception {
    // .... Some code before ...
    // Create uniforms for world and projection matrices
    shaderProgram.createUniform("projectionMatrix");
    shaderProgram.createUniform("worldMatrix");

    window.setClearColor(0.0f, 0.0f, 0.0f, 0.0f);
}
```

In the render method of our `Renderer` class we now receive an array of GameItems:

```java
public void render(Window window, GameItem[] gameItems) {
    clear();

    if (window.isResized()) {
        glViewport(0, 0, window.getWidth(), window.getHeight());
        window.setResized(false);
    }

    shaderProgram.bind();

    // Update projection Matrix
    Matrix4f projectionMatrix = transformation.getProjectionMatrix(FOV, window.getWidth(), window.getHeight(), Z_NEAR, Z_FAR);
    shaderProgram.setUniform("projectionMatrix", projectionMatrix);        

    // Render each gameItem
    for (GameItem gameItem : gameItems) {
        // Set world matrix for this item
        Matrix4f worldMatrix =
            transformation.getWorldMatrix(
                gameItem.getPosition(),
                gameItem.getRotation(),
                gameItem.getScale());
        shaderProgram.setUniform("worldMatrix", worldMatrix);
        // Render the mesh for this game item
        gameItem.getMesh().render();
    }

    shaderProgram.unbind();
}
```

We update the projection matrix once per `render` call. By doing it this way we can deal with window resize operations. Then we iterate over the `GameItem` array and create a transformation matrix according to the position, rotation and scale of each of them. This matrix is pushed to the shader and the `Mesh` is drawn. The projection matrix is the same for all the items to be rendered. This is the reason why it’s a separate variable in our `Transformation` class.

We moved the rendering code to draw a `Mesh` to its class:

```java
public void render() {
    // Draw the mesh
    glBindVertexArray(getVaoId());

    glDrawElements(GL_TRIANGLES, getVertexCount(), GL_UNSIGNED_INT, 0);

    // Restore state
    glBindVertexArray(0);
}
```

Our vertex shader is modified by simply adding a new `worldMatrix` matrix and it uses it with the `projectionMatrix` to calculate the position:

```glsl
#version 330

layout (location=0) in vec3 position;
layout (location=1) in vec3 inColour;

out vec3 exColour;

uniform mat4 worldMatrix;
uniform mat4 projectionMatrix;

void main()
{
    gl_Position = projectionMatrix * worldMatrix * vec4(position, 1.0);
    exColour = inColour;
}
```

As you can see the code is exactly the same. We are using the uniform to correctly project our coordinates taking into consideration our frustum, position, scale and rotation information.

Another important thing to think about is, why don’t we pass the translation, rotation and scale matrices instead of combining them into a world matrix? The reason is that we should try to limit the matrices we use in our shaders. Also keep in mind that the matrix multiplication that we do in our shader is done once per each vertex. The projection matrix does not change between render calls and the world matrix does not change per `GameItem` instance. If we passed the translation, rotation and scale matrices independently we would be doing many more matrix multiplications. Think about a model with tons of vertices. That’s a lot of extra operations.

But you may think now that if the world matrix does not change per `GameItem` instance, why didn't we do the matrix multiplication in our Java class? We could multiply the projection matrix and the world matrix just once per `GameItem` and send it as a single uniform. In this case we would be saving many more operations, right? The answer is that this is a valid point for now, but when we add more features to our game engine we will need to operate with world coordinates in the shaders anyway, so it’s better to handle those two matrices in an independent way.

Finally we only need to change the `DummyGame` class to create an instance of `GameItem` with its associated `Mesh` and add some logic to translate, rotate and scale our quad. Since it’s only a test example and does not add too much you can find it in the source code that accompanies this book.
<|MERGE_RESOLUTION|>--- conflicted
+++ resolved
@@ -49,11 +49,7 @@
 ```xml
     <properties>
         [...]
-<<<<<<< HEAD
-        <joml.version>1.10.4</joml.version>
-=======
         <joml.version>1.10.3</joml.version>
->>>>>>> e7d1ef2a
         [...]
     </properties>
 ```
